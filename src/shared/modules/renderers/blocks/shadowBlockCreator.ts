/**
 * Shadow Block Creator
 * Creates shadow blocks for visual depth and grouping
 * Part of F002 Phase 2 refactoring - T6
 */

import { BaseBlockCreator } from "./baseBlockCreator";
import { BLOCK_CONSTANTS } from "../constants/blockConstants";

export interface ShadowBlockConfig {
  origin: Vector3;
  parent: Instance;
  height?: number;
  width?: number;
  depth?: number;
  buffer?: number;
}

export class ShadowBlockCreator extends BaseBlockCreator {
  /**
   * Create a group shadow block
   */
  public createGroupShadowBlock(config: ShadowBlockConfig): Part {
    const {
      origin,
      parent,
      width = BLOCK_CONSTANTS.DIMENSIONS.DEFAULT_WIDTH,
      depth = BLOCK_CONSTANTS.DIMENSIONS.DEFAULT_DEPTH,
      buffer = BLOCK_CONSTANTS.DIMENSIONS.SHADOW_BUFFER
    } = config;

    const shadowBlock = this.createBlock({
      name: "GroupShadowBlock",
      size: new Vector3(width + buffer, BLOCK_CONSTANTS.DIMENSIONS.UNIFORM_SHADOW_THICKNESS, depth + buffer),
      position: new Vector3(
        origin.X,
        BLOCK_CONSTANTS.DIMENSIONS.UNIFORM_SHADOW_THICKNESS / 2 + BLOCK_CONSTANTS.DIMENSIONS.Z_FIGHTING_OFFSET, // Raised by 0.1 to prevent z-fighting
        origin.Z
      ),
      material: BLOCK_CONSTANTS.MATERIALS.SHADOW,
      color: BLOCK_CONSTANTS.COLORS.SHADOW,
      transparency: BLOCK_CONSTANTS.TRANSPARENCY.OPAQUE,
      canCollide: true
    });

    shadowBlock.CastShadow = false;
    shadowBlock.Parent = parent;

    this.debug(`Created shadow block:`);
    this.debug(`   - Position: (${shadowBlock.Position.X}, ${shadowBlock.Position.Y}, ${shadowBlock.Position.Z})`);
    this.debug(`   - Size: ${width + buffer} x ${BLOCK_CONSTANTS.DIMENSIONS.UNIFORM_SHADOW_THICKNESS} x ${depth + buffer} (W x H x D)`);
    this.debug(`   - Actual Y Height: ${shadowBlock.Size.Y}`);
    this.debug(`   - Parent: ${shadowBlock.Parent?.Name}`);

    return shadowBlock;
  }

  /**
   * Create Z-axis shadow blocks for property-based swimlanes
   */
  public createZAxisShadowBlocks(
    nodesByProperty: Map<string, any[]>,
    propertyBounds: Map<string, { minX: number; maxX: number; minZ: number; maxZ: number }>,
    parent: Instance,
    yPosition: number = 0.5,
    blocksMap?: Map<string, Part>,
    propertyName?: string,
    origin?: Vector3
  ): void {
    // First, calculate the collective bounds of all pet lanes
    let collectiveMinZ = math.huge;
    let collectiveMaxZ = -math.huge;
    
    propertyBounds.forEach((bounds) => {
      collectiveMinZ = math.min(collectiveMinZ, bounds.minZ);
      collectiveMaxZ = math.max(collectiveMaxZ, bounds.maxZ);
    });
    
    // Calculate the center of the collective pet lanes
    const collectiveCenter = (collectiveMinZ + collectiveMaxZ) / 2;
    
    // The group shadow block is centered at Z=0, so we need to offset the pet lanes
    const offsetZ = 0 - collectiveCenter;
    
    let blockIndex = 0;
    
    nodesByProperty.forEach((nodes, propertyValue) => {
      const bounds = propertyBounds.get(propertyValue);
      if (!bounds) {
        warn(`[ShadowBlockCreator] No bounds found for property value: ${propertyValue}`);
        return;
      }
      
<<<<<<< HEAD
      const block = this.createZAxisBlock(propertyValue, bounds, yPosition, blockIndex, propertyName, origin);
=======
      const block = this.createZAxisBlock(propertyValue, bounds, yPosition, blockIndex, propertyName, offsetZ);
>>>>>>> b9e49628
      block.Parent = parent;
      
      if (blocksMap) {
        blocksMap.set(propertyValue, block);
      }
      
      blockIndex++;
    });
    
    this.debug(`Created ${nodesByProperty.size()} Z-axis shadow blocks (centered at Z=0)`);
  }

  /**
   * Create a single Z-axis shadow block
   */
  private createZAxisBlock(
    propertyValue: string,
    bounds: { minX: number; maxX: number; minZ: number; maxZ: number },
    yPosition: number,
    colorIndex: number,
    propertyName?: string,
<<<<<<< HEAD
    origin?: Vector3
=======
    offsetZ: number = 0
>>>>>>> b9e49628
  ): Part {
    const dimensions = this.calculateBlockDimensions(bounds, BLOCK_CONSTANTS.DIMENSIONS.SHADOW_BUFFER);
    
    const blockName = propertyName 
      ? `ZAxis_SwimLaneShadow_${propertyName}_${propertyValue}`
      : `ZAxis_SwimLaneShadow_${propertyValue}`;
    
    // Apply the offset to center the collection of pet lanes
    const adjustedZPosition = dimensions.position.Z + offsetZ;
    
    const block = this.createBlock({
      name: blockName,
      size: new Vector3(dimensions.size.X, BLOCK_CONSTANTS.DIMENSIONS.UNIFORM_SHADOW_THICKNESS, dimensions.size.Z),
<<<<<<< HEAD
      position: new Vector3(origin?.X || 0, yPosition, dimensions.position.Z), // Use origin.X to align with group shadow block
=======
      position: new Vector3(0, yPosition, adjustedZPosition), // Center at X=0 and apply Z offset
>>>>>>> b9e49628
      material: BLOCK_CONSTANTS.MATERIALS.SWIMLANE,
      color: this.getColorFromArray(BLOCK_CONSTANTS.COLORS.Z_AXIS_COLORS, colorIndex),
      transparency: BLOCK_CONSTANTS.TRANSPARENCY.OPAQUE,
      canCollide: false
    });

    block.CastShadow = false;

    // Add surface labels to all faces
    this.addSurfaceLabelsToAllFaces(block, propertyValue);

    this.debug(`Created Z-axis shadow block for ${propertyValue}:`);
<<<<<<< HEAD
    this.debug(`   - Position: (${origin?.X || 0}, ${yPosition}, ${dimensions.position.Z})`);
=======
    this.debug(`   - Position: (0, ${yPosition}, ${adjustedZPosition})`);
>>>>>>> b9e49628
    this.debug(`   - Size: ${dimensions.size.X} x ${BLOCK_CONSTANTS.DIMENSIONS.UNIFORM_SHADOW_THICKNESS} x ${dimensions.size.Z}`);
    this.debug(`   - Using origin.X: ${origin?.X || 0} for alignment`);

    return block;
  }

  /**
   * Add surface labels to all faces of a block
   */
  private addSurfaceLabelsToAllFaces(block: Part, text: string): void {
    const faces: Enum.NormalId[] = [
      Enum.NormalId.Front,
      Enum.NormalId.Back,
      Enum.NormalId.Left,
      Enum.NormalId.Right,
      Enum.NormalId.Top,
      Enum.NormalId.Bottom
    ];

    faces.forEach(face => {
      // Create SurfaceGui
      const surfaceGui = new Instance("SurfaceGui");
      surfaceGui.Name = `SurfaceGui_${face.Name}`;
      surfaceGui.Face = face;
      surfaceGui.SizingMode = Enum.SurfaceGuiSizingMode.PixelsPerStud;
      surfaceGui.PixelsPerStud = 50;
      surfaceGui.Parent = block;

      // Create Frame for background
      const frame = new Instance("Frame");
      frame.Size = new UDim2(1, 0, 1, 0);
      frame.BackgroundColor3 = new Color3(0, 0, 0);
      frame.BackgroundTransparency = 1; // Fully transparent background
      frame.BorderSizePixel = 0;
      frame.Parent = surfaceGui;

      // Create TextLabel
      const textLabel = new Instance("TextLabel");
      textLabel.Size = new UDim2(0.9, 0, 0.9, 0);
      textLabel.Position = new UDim2(0.05, 0, 0.05, 0);
      textLabel.BackgroundTransparency = 1;
      textLabel.Font = Enum.Font.SourceSansBold;
      textLabel.Text = text;
      textLabel.TextColor3 = new Color3(0, 0, 0); // Black text
      textLabel.TextScaled = true;
      textLabel.Parent = frame;
    });
  }
}<|MERGE_RESOLUTION|>--- conflicted
+++ resolved
@@ -90,12 +90,7 @@
         warn(`[ShadowBlockCreator] No bounds found for property value: ${propertyValue}`);
         return;
       }
-      
-<<<<<<< HEAD
-      const block = this.createZAxisBlock(propertyValue, bounds, yPosition, blockIndex, propertyName, origin);
-=======
       const block = this.createZAxisBlock(propertyValue, bounds, yPosition, blockIndex, propertyName, offsetZ);
->>>>>>> b9e49628
       block.Parent = parent;
       
       if (blocksMap) {
@@ -117,11 +112,7 @@
     yPosition: number,
     colorIndex: number,
     propertyName?: string,
-<<<<<<< HEAD
-    origin?: Vector3
-=======
     offsetZ: number = 0
->>>>>>> b9e49628
   ): Part {
     const dimensions = this.calculateBlockDimensions(bounds, BLOCK_CONSTANTS.DIMENSIONS.SHADOW_BUFFER);
     
@@ -135,11 +126,7 @@
     const block = this.createBlock({
       name: blockName,
       size: new Vector3(dimensions.size.X, BLOCK_CONSTANTS.DIMENSIONS.UNIFORM_SHADOW_THICKNESS, dimensions.size.Z),
-<<<<<<< HEAD
-      position: new Vector3(origin?.X || 0, yPosition, dimensions.position.Z), // Use origin.X to align with group shadow block
-=======
       position: new Vector3(0, yPosition, adjustedZPosition), // Center at X=0 and apply Z offset
->>>>>>> b9e49628
       material: BLOCK_CONSTANTS.MATERIALS.SWIMLANE,
       color: this.getColorFromArray(BLOCK_CONSTANTS.COLORS.Z_AXIS_COLORS, colorIndex),
       transparency: BLOCK_CONSTANTS.TRANSPARENCY.OPAQUE,
@@ -152,13 +139,8 @@
     this.addSurfaceLabelsToAllFaces(block, propertyValue);
 
     this.debug(`Created Z-axis shadow block for ${propertyValue}:`);
-<<<<<<< HEAD
-    this.debug(`   - Position: (${origin?.X || 0}, ${yPosition}, ${dimensions.position.Z})`);
-=======
     this.debug(`   - Position: (0, ${yPosition}, ${adjustedZPosition})`);
->>>>>>> b9e49628
     this.debug(`   - Size: ${dimensions.size.X} x ${BLOCK_CONSTANTS.DIMENSIONS.UNIFORM_SHADOW_THICKNESS} x ${dimensions.size.Z}`);
-    this.debug(`   - Using origin.X: ${origin?.X || 0} for alignment`);
 
     return block;
   }
