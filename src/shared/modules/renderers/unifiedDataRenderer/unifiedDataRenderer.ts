/**
 * Unified Data Renderer - Refactored Version
 *
 * Main orchestrator that delegates to specialized modules
 */

import { EnhancedGeneratorConfig } from "../../../interfaces/enhancedGenerator.interface";
import {
  Cluster,
  Node,
} from "../../../interfaces/simpleDataGenerator.interface";
import { DataGenerator } from "./core/dataGenerator";
import { PositionCalculator } from "./core/positionCalculator";
import { NodeRenderer } from "./rendering/nodeRenderer";
import { UpdateManager } from "./rendering/updateManager";
// import { LabelRenderer } from "./rendering/labelRenderer"; // Disabled per T17
<<<<<<< HEAD
import { PlatformBlockCreator } from "../blocks/platformBlockCreator";
import { ShadowBlockCreator } from "../blocks/shadowBlockCreator";
import { SwimLaneBlockCreator } from "../blocks/swimlaneBlockCreator";
import { createVerticalWalls, createWallSwimlanes } from "../verticalWallCreator";
=======
import {
  createFlatBlocksAdapter as createFlatBlocks,
  createSwimLaneBlockAdapter as createSwimLaneBlock,
  createXParallelShadowBlocksAdapter as createXParallelShadowBlocks,
} from "../blockCreatorAdapter";
import {
  createVerticalWalls,
  createWallSwimlanes,
} from "../verticalWallCreator";
>>>>>>> 835ca533
import { PropertyValueResolver } from "../propertyValueResolver";
import { BLOCK_CONSTANTS } from "../constants/blockConstants";
import { LAYOUT_CONSTANTS } from "../constants/layoutConstants";
import { EndcapBlockCreator } from "../blocks/endcapBlockCreator";

export class UnifiedDataRenderer {
  private dataGenerator: DataGenerator;
  private positionCalculator: PositionCalculator;
  private nodeRenderer: NodeRenderer;
  private updateManager: UpdateManager;
  // private labelRenderer: LabelRenderer; // Disabled per T17
  private propertyResolver: PropertyValueResolver;
  private endcapCreator: EndcapBlockCreator;
  private platformCreator: PlatformBlockCreator;
  private shadowCreator: ShadowBlockCreator;
  private swimlaneCreator: SwimLaneBlockCreator;
  private currentConfig?: EnhancedGeneratorConfig;

  constructor() {
    this.dataGenerator = new DataGenerator();
    this.positionCalculator = new PositionCalculator();
    this.nodeRenderer = new NodeRenderer();
    this.updateManager = new UpdateManager();
    // this.labelRenderer = new LabelRenderer(); // Disabled per T17
    this.propertyResolver = new PropertyValueResolver();
    this.endcapCreator = new EndcapBlockCreator();
    this.platformCreator = new PlatformBlockCreator();
    this.shadowCreator = new ShadowBlockCreator();
    this.swimlaneCreator = new SwimLaneBlockCreator();
  }

  /**
   * Main entry point - renders data based on enhanced configuration
   */
  public renderEnhancedData(
    parentFolder: Folder,
    config: EnhancedGeneratorConfig,
    origin?: Vector3
  ): void {
    // Delete any existing platform and shadow blocks
    const existingPlatform = parentFolder.FindFirstChild("PlatformBlock");
    if (existingPlatform) {
      existingPlatform.Destroy();
    }

    // Also check for legacy flat block
    const existingBlock = parentFolder.FindFirstChild("FlatBlockFoundation");
    if (existingBlock) {
      existingBlock.Destroy();
    }

    // Generate the cluster data
    const cluster = this.dataGenerator.generateClusterFromLayers(config);

    // Calculate swim lane positions
    this.positionCalculator.calculateLayerSwimLanePositions(cluster, config);

    // Adjust positions to center bottom at origin
    const targetOrigin = origin || new Vector3(0, 0, 0);
    this.positionCalculator.centerBottomAtOrigin(cluster, targetOrigin, config);

    // Calculate Z-axis centering offset for pet lanes
    const zAxisProperty = config?.axisMapping?.zAxis || "petType";
    const petLaneOffset = this.calculatePetLaneZOffset(cluster, zAxisProperty);

    // Apply the pet lane centering offset to all nodes
    if (petLaneOffset !== 0) {
      cluster.groups[0].nodes.forEach((node) => {
        node.position.z += petLaneOffset;
      });
    }

    // Create temporary parent for lanes during construction
    const lanesParent = new Instance("Model");
    lanesParent.Name = "TemporaryLanesParent";
    lanesParent.Parent = parentFolder;

    // Create Z-parallel lanes first (lanes that run along Z axis)
    // These lanes are grouped by X position values
    const zParallelModel = new Instance("Model");
    zParallelModel.Name = `ZParallel_Lanes_Group`;
    zParallelModel.Parent = lanesParent;

    const zParallelLanes = this.createZParallelLaneBlocks(
      cluster,
      zParallelModel,
      targetOrigin,
      config
    );

    // Now create X-parallel lanes (lanes that run along X axis)
    // These lanes are grouped by Z position values
    const xParallelModel = new Instance("Model");
    xParallelModel.Name = `XParallel_Lanes_Group`;
    xParallelModel.Parent = lanesParent;

    // Pass the Z-parallel lanes so we can calculate proper bounds
    const xParallelLanes = this.createXParallelLaneBlocks(
      cluster,
      xParallelModel,
      targetOrigin,
      config,
      zParallelLanes
    );

    // Calculate bounds for all lanes to determine shadow size
    const allLaneBounds = this.calculateLaneBounds(
      xParallelLanes,
      zParallelLanes
    );

    // Create platform and shadow blocks last, sized to encompass all lanes
    const platform = this.platformCreator.createPlatformBlock({
      origin: targetOrigin,
      parent: parentFolder,
<<<<<<< HEAD
      height: BLOCK_CONSTANTS.DIMENSIONS.UNIFORM_SHADOW_THICKNESS,
      size: BLOCK_CONSTANTS.DIMENSIONS.PLATFORM_SIZE
    });

    const shadow = this.shadowCreator.createGroupShadowBlock({
      origin: targetOrigin,
      parent: platform,
      height: BLOCK_CONSTANTS.DIMENSIONS.UNIFORM_SHADOW_THICKNESS,
      width: allLaneBounds.width + LAYOUT_CONSTANTS.SHADOW_PADDING.X_PADDING * 2,
      depth: allLaneBounds.depth + LAYOUT_CONSTANTS.SHADOW_PADDING.Z_PADDING * 2,
      buffer: BLOCK_CONSTANTS.DIMENSIONS.SHADOW_BUFFER
=======
      width:
        allLaneBounds.width + LAYOUT_CONSTANTS.SHADOW_PADDING.X_PADDING * 2,
      depth:
        allLaneBounds.depth + LAYOUT_CONSTANTS.SHADOW_PADDING.Z_PADDING * 2,
>>>>>>> 835ca533
    });

    // Re-parent lanes to shadow block
    xParallelModel.Parent = shadow;
    zParallelModel.Parent = shadow;
    lanesParent.Destroy();

    // Create vertical walls if Y-axis is property-based
    if (config.yAxisConfig && !config.yAxisConfig.useLayer) {
      const wallHeight = this.calculateWallHeight(cluster);
      const shadowWidth =
        allLaneBounds.width + LAYOUT_CONSTANTS.SHADOW_PADDING.X_PADDING * 2;
      const shadowDepth =
        allLaneBounds.depth + LAYOUT_CONSTANTS.SHADOW_PADDING.Z_PADDING * 2;
      const walls = createVerticalWalls({
        platformBounds: {
          minX: targetOrigin.X - shadowWidth / 2,
          maxX: targetOrigin.X + shadowWidth / 2,
          minZ: targetOrigin.Z - shadowDepth / 2,
          maxZ: targetOrigin.Z + shadowDepth / 2,
        },
        height: wallHeight,
<<<<<<< HEAD
        parent: platform
=======
        parent: blocks.platform,
>>>>>>> 835ca533
      });

      // Add swimlane shadows on walls
      this.createYAxisWallSwimlanes(cluster, walls, config);
    }

    // Render the cluster first
    this.nodeRenderer.renderCluster(cluster, parentFolder, config);

    // Log alignment check between nodes and swimlanes
    const xAxisProperty = config.axisMapping?.xAxis || "type";
    const nodesByType = new Map<string, Node[]>();

    cluster.groups[0].nodes.forEach((node) => {
      const propertyValue = this.propertyResolver.getPropertyValue(
        node,
        xAxisProperty
      );
      if (!nodesByType.has(propertyValue)) {
        nodesByType.set(propertyValue, []);
      }
      nodesByType.get(propertyValue)!.push(node);
    });

    nodesByType.forEach((nodes, typeName) => {
      const swimlane = zParallelLanes.get(typeName);
      if (swimlane) {
        nodes.forEach((node) => {});
      }
    });

    // Swimlane labels disabled per T17
    // Labels are now provided by endcaps on the swimlanes

    // Store current configuration for update comparison
    this.currentConfig = config;
  }

  /**
   * Updates existing data incrementally based on configuration changes
   */
  public updateEnhancedData(
    parentFolder: Folder,
    config: EnhancedGeneratorConfig,
    origin?: Vector3
  ): void {
    // Find GraphMaker folder
    const graphMakerFolder = parentFolder.FindFirstChild("GraphMaker");
    if (!graphMakerFolder || !this.currentConfig) {
      this.renderEnhancedData(parentFolder, config, origin);
      return;
    }

    // Find nodes and links folders
    const clusterFolder = graphMakerFolder.FindFirstChild("UnifiedDataCluster");
    if (!clusterFolder) {
      this.renderEnhancedData(parentFolder, config, origin);
      return;
    }

    const nodesFolder = clusterFolder.FindFirstChild("Nodes") as Folder;
    const linksFolder = clusterFolder.FindFirstChild("Links") as Folder;

    if (!nodesFolder || !linksFolder) {
      this.renderEnhancedData(parentFolder, config, origin);
      return;
    }

    // Delegate to update manager
    this.updateManager.performIncrementalUpdate(
      config,
      nodesFolder,
      linksFolder,
      origin || new Vector3(0, 0, 0)
    );

    // Update stored configuration
    this.currentConfig = config;
  }

  /**
   * Creates Z-parallel lane blocks (lanes that run along Z axis, grouped by X position)
   */
  private createZParallelLaneBlocks(
    cluster: Cluster,
    parent: Instance,
    origin: Vector3,
    config: EnhancedGeneratorConfig
  ): Map<string, Part> {
    const swimlaneBlocks = new Map<string, Part>();
    // Use axis mapping if available
    const xAxisProperty = config.axisMapping?.xAxis || "type";

    // Organize nodes by X grouping property to determine lane placement
    const nodesByType = new Map<string, Node[]>();
    const typeBounds = new Map<
      string,
      { minX: number; maxX: number; minZ: number; maxZ: number }
    >();

    // Group nodes by X grouping property and calculate bounds
    cluster.groups[0].nodes.forEach((node) => {
      const propertyValue = this.propertyResolver.getPropertyValue(
        node,
        xAxisProperty
      );
      if (!nodesByType.has(propertyValue)) {
        nodesByType.set(propertyValue, []);
        typeBounds.set(propertyValue, {
          minX: math.huge,
          maxX: -math.huge,
          minZ: math.huge,
          maxZ: -math.huge,
        });
      }

      nodesByType.get(propertyValue)!.push(node);

      const bounds = typeBounds.get(propertyValue)!;
      bounds.minX = math.min(bounds.minX, node.position.x);
      bounds.maxX = math.max(bounds.maxX, node.position.x);
      bounds.minZ = math.min(bounds.minZ, node.position.z);
      bounds.maxZ = math.max(bounds.maxZ, node.position.z);
    });

    // Create a block for each swimlane based on actual node positions
    let swimlaneIndex = 0;

    // Find the maximum width across all swimlanes
    let maxWidth = 0;
    nodesByType.forEach((nodes, typeName) => {
      const bounds = typeBounds.get(typeName)!;
      const width = bounds.maxX - bounds.minX;
      maxWidth = math.max(maxWidth, width);
    });

    nodesByType.forEach((nodes, typeName) => {
      const bounds = typeBounds.get(typeName)!;

      // Use actual node bounds to determine X position
      const centerX = (bounds.minX + bounds.maxX) / 2;
      // Use the actual node bounds to determine Z position
      const centerZ = (bounds.minZ + bounds.maxZ) / 2;

      // Calculate actual swimlane dimensions based on node bounds

      // Apply uniform buffer to dimensions
      const zBuffer = BLOCK_CONSTANTS.DIMENSIONS.Z_PARALLEL_LANE_BUFFER;

      // Use the maximum width for all lanes to ensure uniform length
      const blockWidth = maxWidth;
      const blockDepth = bounds.maxZ - bounds.minZ + zBuffer * 2;

      // Fixed Y position for Z-parallel lane blocks - use SHADOW_LAYER_DISPLACEMENT above shadow block
      // Shadow block is at Y = 1.6 (top at 2.1)
      // X-axis blocks should have their tops at 2.1 + SHADOW_LAYER_DISPLACEMENT
      const shadowBlockTop =
        BLOCK_CONSTANTS.DIMENSIONS.UNIFORM_SHADOW_THICKNESS +
        BLOCK_CONSTANTS.DIMENSIONS.Z_FIGHTING_OFFSET +
        BLOCK_CONSTANTS.DIMENSIONS.UNIFORM_SHADOW_THICKNESS / 2;
      const blockYPosition =
        shadowBlockTop +
        BLOCK_CONSTANTS.DIMENSIONS.SHADOW_LAYER_DISPLACEMENT +
        0.1; // Above shadow block + 0.1 to avoid z-fighting

      // Get color from Z_AXIS_COLORS array using swimlane index
      const colors = BLOCK_CONSTANTS.COLORS.Z_AXIS_COLORS;
      const color = colors[swimlaneIndex % colors.size()];

      // Create swimlane block
      const swimlaneBlock = this.swimlaneCreator.createSwimLaneBlock({
        position: new Vector3(centerX, blockYPosition, centerZ),
        width: blockWidth,
        depth: blockDepth,
        height: BLOCK_CONSTANTS.DIMENSIONS.UNIFORM_SHADOW_THICKNESS,
        color: color,
        typeName: typeName,
        parent: parent,
        propertyName: xAxisProperty,
      });

      // Create swimlane model with endcaps
      this.endcapCreator.createSwimlaneWithEndcaps({
        swimlaneBlock: swimlaneBlock,
        swimlaneName: typeName,
        parent: parent,
        gap: 2, // Increased gap for person endcaps
        isZAxis: false,
      });

      // Store the block in the map (still store the block, not the model)
      swimlaneBlocks.set(typeName, swimlaneBlock);

      swimlaneIndex++;
    });

    return swimlaneBlocks;
  }

  /**
   * Creates labels for X and Z axis swimlanes
   * DISABLED: Per T17 - swimlane labels removed, using endcaps instead
   */
  /*
  private createSwimLaneLabels(
    cluster: Cluster,
    parentFolder: Folder,
    config?: EnhancedGeneratorConfig,
    xAxisBlocks?: Map<string, Part>,
    zAxisBlocks?: Map<string, Part>,
    platformBounds?: { minX: number; maxX: number; minZ: number; maxZ: number }
  ): void {
    // Use axis mapping if available
    const xAxisProperty = config?.axisMapping?.xAxis || "type";
    const zAxisProperty = config?.axisMapping?.zAxis || "petType";
    
    // Organize nodes by x-axis property for X-axis labels
    const nodesByXProperty = new Map<string, Node[]>();
    const xPropertyBounds = new Map<string, { minX: number; maxX: number; minZ: number; maxZ: number }>();
    
    // Organize nodes by z-axis property for Z-axis labels
    const nodesByZProperty = new Map<string, Node[]>();
    const zPropertyBounds = new Map<string, { minX: number; maxX: number; minZ: number; maxZ: number }>();
    
    // Group nodes by x and z properties
    cluster.groups[0].nodes.forEach(node => {
      // Group by x-axis property
      const xValue = this.propertyResolver.getPropertyValue(node, xAxisProperty);
      if (!nodesByXProperty.has(xValue)) {
        nodesByXProperty.set(xValue, []);
        xPropertyBounds.set(xValue, {
          minX: math.huge,
          maxX: -math.huge,
          minZ: math.huge,
          maxZ: -math.huge
        });
      }
      nodesByXProperty.get(xValue)!.push(node);
      const xBounds = xPropertyBounds.get(xValue)!;
      xBounds.minX = math.min(xBounds.minX, node.position.x);
      xBounds.maxX = math.max(xBounds.maxX, node.position.x);
      xBounds.minZ = math.min(xBounds.minZ, node.position.z);
      xBounds.maxZ = math.max(xBounds.maxZ, node.position.z);
      
      // Group by z-axis property
      const zValue = this.propertyResolver.getPropertyValue(node, zAxisProperty);
      if (!nodesByZProperty.has(zValue)) {
        nodesByZProperty.set(zValue, []);
        zPropertyBounds.set(zValue, {
          minX: math.huge,
          maxX: -math.huge,
          minZ: math.huge,
          maxZ: -math.huge
        });
      }
      nodesByZProperty.get(zValue)!.push(node);
      const zBounds = zPropertyBounds.get(zValue)!;
      zBounds.minX = math.min(zBounds.minX, node.position.x);
      zBounds.maxX = math.max(zBounds.maxX, node.position.x);
      zBounds.minZ = math.min(zBounds.minZ, node.position.z);
      zBounds.maxZ = math.max(zBounds.maxZ, node.position.z);
    });
    
    // Create labels with swimlane blocks if available
    this.labelRenderer.createXAxisLabels(nodesByXProperty, xPropertyBounds, parentFolder, 0, xAxisBlocks, platformBounds);
    this.labelRenderer.createZAxisLabels(zPropertyBounds, parentFolder, 0, zAxisBlocks, platformBounds);
  }
  */

  /**
   * Calculate bounds for all lanes to determine shadow size
   */
  private calculateLaneBounds(
    xParallelLanes: Map<string, Part>,
    zParallelLanes: Map<string, Part>
  ): { width: number; depth: number } {
    let minX = math.huge;
    let maxX = -math.huge;
    let minZ = math.huge;
    let maxZ = -math.huge;

    // Check X-parallel lanes
    xParallelLanes.forEach((block) => {
      const halfWidth = block.Size.X / 2;
      const halfDepth = block.Size.Z / 2;
      minX = math.min(minX, block.Position.X - halfWidth);
      maxX = math.max(maxX, block.Position.X + halfWidth);
      minZ = math.min(minZ, block.Position.Z - halfDepth);
      maxZ = math.max(maxZ, block.Position.Z + halfDepth);
    });

    // Check Z-parallel lanes
    zParallelLanes.forEach((block) => {
      const halfWidth = block.Size.X / 2;
      const halfDepth = block.Size.Z / 2;
      minX = math.min(minX, block.Position.X - halfWidth);
      maxX = math.max(maxX, block.Position.X + halfWidth);
      minZ = math.min(minZ, block.Position.Z - halfDepth);
      maxZ = math.max(maxZ, block.Position.Z + halfDepth);
    });

    return {
      width: maxX - minX,
      depth: maxZ - minZ,
    };
  }

  /**
   * Calculate the required dimensions for X-parallel lanes based on content
   */
  private calculateXParallelLaneDimensions(
    nodesByProperty: Map<string, Node[]>
  ): { lanePositions: Map<string, { z: number; minZ: number; maxZ: number }> } {
    // Calculate Z positions for each lane
    const lanePositions = new Map<
      string,
      { z: number; minZ: number; maxZ: number }
    >();

    // Collect actual Z bounds for each property group and store with property names
    const boundsArray: Array<
      [string, { minZ: number; maxZ: number; centerZ: number }]
    > = [];

    nodesByProperty.forEach((nodes, propertyValue) => {
      let minZ = math.huge;
      let maxZ = -math.huge;
      nodes.forEach((node) => {
        minZ = math.min(minZ, node.position.z);
        maxZ = math.max(maxZ, node.position.z);
      });
      const centerZ = (minZ + maxZ) / 2;
      boundsArray.push([propertyValue, { minZ, maxZ, centerZ }]);
    });

    // Sort by center Z position to maintain proper ordering
    boundsArray.sort((a, b) => a[1].centerZ < b[1].centerZ);

    // Assign lane positions based on actual positions
    boundsArray.forEach(([propertyValue, bounds]) => {
      lanePositions.set(propertyValue, {
        z: bounds.centerZ, // Use actual center position
        minZ: bounds.minZ,
        maxZ: bounds.maxZ,
      });
    });

    return { lanePositions };
  }

  /**
   * Creates X-parallel lane blocks (lanes that run along X axis, grouped by Z position)
   */
  private createXParallelLaneBlocks(
    cluster: Cluster,
    parent: Instance,
    targetOrigin: Vector3,
    config: EnhancedGeneratorConfig | undefined,
    zParallelLanes: Map<string, Part>
  ): Map<string, Part> {
    const swimlaneBlocks = new Map<string, Part>();
    // Use axis mapping if available
    const zAxisProperty = config?.axisMapping?.zAxis || "petType";

    // Organize nodes by z-axis property
    const nodesByProperty = new Map<string, Node[]>();

    cluster.groups[0].nodes.forEach((node) => {
      const propertyValue = this.propertyResolver.getPropertyValue(
        node,
        zAxisProperty
      );
      if (!nodesByProperty.has(propertyValue)) {
        nodesByProperty.set(propertyValue, []);
      }
      nodesByProperty.get(propertyValue)!.push(node);
    });

    // Calculate dimensions based on content
    const { lanePositions } =
      this.calculateXParallelLaneDimensions(nodesByProperty);

    // Create property bounds - X-parallel lanes should span full width of Z-parallel lanes
    const propertyBounds = new Map<
      string,
      { minX: number; maxX: number; minZ: number; maxZ: number }
    >();

    // Calculate the actual X extent from the Z-parallel lanes
    let fullMinX = math.huge;
    let fullMaxX = -math.huge;

    zParallelLanes.forEach((lane) => {
      const halfWidth = lane.Size.X / 2;
      fullMinX = math.min(fullMinX, lane.Position.X - halfWidth);
      fullMaxX = math.max(fullMaxX, lane.Position.X + halfWidth);
    });

    // Set same X bounds for all X-parallel lanes
    lanePositions.forEach((position, propertyValue) => {
      propertyBounds.set(propertyValue, {
        minX: fullMinX,
        maxX: fullMaxX,
        minZ: position.minZ,
        maxZ: position.maxZ,
      });
    });

    // Create X-parallel shadow blocks with fixed dimensions
<<<<<<< HEAD
    const shadowBlockTop = BLOCK_CONSTANTS.DIMENSIONS.UNIFORM_SHADOW_THICKNESS + BLOCK_CONSTANTS.DIMENSIONS.Z_FIGHTING_OFFSET + BLOCK_CONSTANTS.DIMENSIONS.UNIFORM_SHADOW_THICKNESS / 2;
    const yPosition = shadowBlockTop + BLOCK_CONSTANTS.DIMENSIONS.SHADOW_LAYER_DISPLACEMENT;
    
    this.shadowCreator.createXParallelShadowBlocks(nodesByProperty, propertyBounds, parent, yPosition, swimlaneBlocks, zAxisProperty, targetOrigin);
=======
    const shadowBlockTop =
      BLOCK_CONSTANTS.DIMENSIONS.UNIFORM_SHADOW_THICKNESS +
      BLOCK_CONSTANTS.DIMENSIONS.Z_FIGHTING_OFFSET +
      BLOCK_CONSTANTS.DIMENSIONS.UNIFORM_SHADOW_THICKNESS / 2;
    const yPosition =
      shadowBlockTop + BLOCK_CONSTANTS.DIMENSIONS.SHADOW_LAYER_DISPLACEMENT;

    createXParallelShadowBlocks(
      nodesByProperty,
      propertyBounds,
      parent,
      yPosition,
      swimlaneBlocks,
      zAxisProperty,
      targetOrigin
    );
>>>>>>> 835ca533
    return swimlaneBlocks;
  }

  /**
   * Calculate the Z-axis offset needed to center pet lanes
   */
  private calculatePetLaneZOffset(
    cluster: Cluster,
    zAxisProperty: string
  ): number {
    // Organize nodes by z-axis property and find bounds
    const propertyBounds = new Map<string, { minZ: number; maxZ: number }>();

    cluster.groups[0].nodes.forEach((node) => {
      const propertyValue = this.propertyResolver.getPropertyValue(
        node,
        zAxisProperty
      );
      if (!propertyBounds.has(propertyValue)) {
        propertyBounds.set(propertyValue, {
          minZ: math.huge,
          maxZ: -math.huge,
        });
      }

      const bounds = propertyBounds.get(propertyValue)!;
      bounds.minZ = math.min(bounds.minZ, node.position.z);
      bounds.maxZ = math.max(bounds.maxZ, node.position.z);
    });

    // Calculate collective bounds of all pet lanes
    let collectiveMinZ = math.huge;
    let collectiveMaxZ = -math.huge;

    propertyBounds.forEach((bounds) => {
      collectiveMinZ = math.min(collectiveMinZ, bounds.minZ);
      collectiveMaxZ = math.max(collectiveMaxZ, bounds.maxZ);
    });

    // Calculate the center of the collective pet lanes
    const collectiveCenter = (collectiveMinZ + collectiveMaxZ) / 2;

    // The group shadow block is centered at Z=0, so we need to offset the pet lanes
    const offsetZ = 0 - collectiveCenter;

    return offsetZ;
  }

  /**
   * Calculate wall height based on cluster bounds
   */
  private calculateWallHeight(cluster: Cluster): number {
    let maxY = 0;
    cluster.groups[0].nodes.forEach((node) => {
      maxY = math.max(maxY, node.position.y);
    });
    return maxY + 10; // Add some padding
  }

  /**
   * Create Y-axis swimlane shadows on walls
   */
  private createYAxisWallSwimlanes(
    cluster: Cluster,
    walls: Part[],
    config: EnhancedGeneratorConfig
  ): void {
    if (!config.yAxisConfig || config.yAxisConfig.useLayer) return;

    const yAxisProperty = config.yAxisConfig.property || "type";
    const propertyGroups = new Map<string, { minY: number; maxY: number }>();
    const propertyColors = new Map<string, Color3>();

    // Group nodes by Y-axis property and find bounds
    cluster.groups[0].nodes.forEach((node) => {
      const propertyValue = this.propertyResolver.getPropertyValue(
        node,
        yAxisProperty
      );

      if (!propertyGroups.has(propertyValue)) {
        propertyGroups.set(propertyValue, {
          minY: math.huge,
          maxY: -math.huge,
        });
        // Use node color for the property
        propertyColors.set(
          propertyValue,
          new Color3(node.color[0], node.color[1], node.color[2])
        );
      }

      const bounds = propertyGroups.get(propertyValue)!;
      bounds.minY = math.min(bounds.minY, node.position.y);
      bounds.maxY = math.max(bounds.maxY, node.position.y);
    });

    // Create swimlane shadows on walls
    createWallSwimlanes(walls, propertyGroups, propertyColors);
  }
}<|MERGE_RESOLUTION|>--- conflicted
+++ resolved
@@ -14,22 +14,10 @@
 import { NodeRenderer } from "./rendering/nodeRenderer";
 import { UpdateManager } from "./rendering/updateManager";
 // import { LabelRenderer } from "./rendering/labelRenderer"; // Disabled per T17
-<<<<<<< HEAD
 import { PlatformBlockCreator } from "../blocks/platformBlockCreator";
 import { ShadowBlockCreator } from "../blocks/shadowBlockCreator";
 import { SwimLaneBlockCreator } from "../blocks/swimlaneBlockCreator";
 import { createVerticalWalls, createWallSwimlanes } from "../verticalWallCreator";
-=======
-import {
-  createFlatBlocksAdapter as createFlatBlocks,
-  createSwimLaneBlockAdapter as createSwimLaneBlock,
-  createXParallelShadowBlocksAdapter as createXParallelShadowBlocks,
-} from "../blockCreatorAdapter";
-import {
-  createVerticalWalls,
-  createWallSwimlanes,
-} from "../verticalWallCreator";
->>>>>>> 835ca533
 import { PropertyValueResolver } from "../propertyValueResolver";
 import { BLOCK_CONSTANTS } from "../constants/blockConstants";
 import { LAYOUT_CONSTANTS } from "../constants/layoutConstants";
@@ -145,7 +133,6 @@
     const platform = this.platformCreator.createPlatformBlock({
       origin: targetOrigin,
       parent: parentFolder,
-<<<<<<< HEAD
       height: BLOCK_CONSTANTS.DIMENSIONS.UNIFORM_SHADOW_THICKNESS,
       size: BLOCK_CONSTANTS.DIMENSIONS.PLATFORM_SIZE
     });
@@ -157,12 +144,6 @@
       width: allLaneBounds.width + LAYOUT_CONSTANTS.SHADOW_PADDING.X_PADDING * 2,
       depth: allLaneBounds.depth + LAYOUT_CONSTANTS.SHADOW_PADDING.Z_PADDING * 2,
       buffer: BLOCK_CONSTANTS.DIMENSIONS.SHADOW_BUFFER
-=======
-      width:
-        allLaneBounds.width + LAYOUT_CONSTANTS.SHADOW_PADDING.X_PADDING * 2,
-      depth:
-        allLaneBounds.depth + LAYOUT_CONSTANTS.SHADOW_PADDING.Z_PADDING * 2,
->>>>>>> 835ca533
     });
 
     // Re-parent lanes to shadow block
@@ -185,11 +166,7 @@
           maxZ: targetOrigin.Z + shadowDepth / 2,
         },
         height: wallHeight,
-<<<<<<< HEAD
         parent: platform
-=======
-        parent: blocks.platform,
->>>>>>> 835ca533
       });
 
       // Add swimlane shadows on walls
@@ -599,12 +576,6 @@
     });
 
     // Create X-parallel shadow blocks with fixed dimensions
-<<<<<<< HEAD
-    const shadowBlockTop = BLOCK_CONSTANTS.DIMENSIONS.UNIFORM_SHADOW_THICKNESS + BLOCK_CONSTANTS.DIMENSIONS.Z_FIGHTING_OFFSET + BLOCK_CONSTANTS.DIMENSIONS.UNIFORM_SHADOW_THICKNESS / 2;
-    const yPosition = shadowBlockTop + BLOCK_CONSTANTS.DIMENSIONS.SHADOW_LAYER_DISPLACEMENT;
-    
-    this.shadowCreator.createXParallelShadowBlocks(nodesByProperty, propertyBounds, parent, yPosition, swimlaneBlocks, zAxisProperty, targetOrigin);
-=======
     const shadowBlockTop =
       BLOCK_CONSTANTS.DIMENSIONS.UNIFORM_SHADOW_THICKNESS +
       BLOCK_CONSTANTS.DIMENSIONS.Z_FIGHTING_OFFSET +
@@ -612,7 +583,7 @@
     const yPosition =
       shadowBlockTop + BLOCK_CONSTANTS.DIMENSIONS.SHADOW_LAYER_DISPLACEMENT;
 
-    createXParallelShadowBlocks(
+    this.shadowCreator.createXParallelShadowBlocks(
       nodesByProperty,
       propertyBounds,
       parent,
@@ -621,7 +592,6 @@
       zAxisProperty,
       targetOrigin
     );
->>>>>>> 835ca533
     return swimlaneBlocks;
   }
 
