--- conflicted
+++ resolved
@@ -388,13 +388,8 @@
     // X-axis blocks are positioned at blockYPosition from createSwimLaneBlocks
     const shadowBlockTop = BLOCK_CONSTANTS.DIMENSIONS.UNIFORM_SHADOW_THICKNESS + BLOCK_CONSTANTS.DIMENSIONS.Z_FIGHTING_OFFSET + BLOCK_CONSTANTS.DIMENSIONS.UNIFORM_SHADOW_THICKNESS / 2;
     const xAxisYPosition = shadowBlockTop + BLOCK_CONSTANTS.DIMENSIONS.SHADOW_LAYER_DISPLACEMENT;
-<<<<<<< HEAD
-    const zAxisYPosition = xAxisYPosition + BLOCK_CONSTANTS.DIMENSIONS.SHADOW_LAYER_DISPLACEMENT; // Above X-axis
-    createZAxisShadowBlocks(nodesByProperty, propertyBounds, parent, zAxisYPosition, swimlaneBlocks, zAxisProperty, targetOrigin);
-=======
     const zAxisYPosition = xAxisYPosition; // Same height as X-axis
     createZAxisShadowBlocks(nodesByProperty, propertyBounds, parent, zAxisYPosition, swimlaneBlocks, zAxisProperty);
->>>>>>> b9e49628
     return swimlaneBlocks;
   }
   
