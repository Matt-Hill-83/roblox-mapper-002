/**
 * Unified Data Renderer - Refactored Version
 *
 * Main orchestrator that delegates to specialized modules
 */

import { EnhancedGeneratorConfig } from "../../../interfaces/enhancedGenerator.interface";
import {
  Cluster,
  Node,
} from "../../../interfaces/simpleDataGenerator.interface";
import { DataGenerator } from "./core/dataGenerator";
import { PositionCalculator } from "./core/positionCalculator";
import { NodeRenderer } from "./rendering/nodeRenderer";
import { UpdateManager } from "./rendering/updateManager";
// import { LabelRenderer } from "./rendering/labelRenderer"; // Disabled per T17
import { PropertyValueResolver } from "../propertyValueResolver";
import { LAYOUT_CONSTANTS } from "../constants/layoutConstants";
import { getDefaultXAxis, getDefaultZAxis } from "../../../constants/axisDefaults";
import { LaneManager } from "./managers/laneManager";
import { PlatformShadowManager } from "./managers/platformShadowManager";
import { WallManager } from "./managers/wallManager";
import { YParallelShadowManager } from "./managers/yParallelShadowManager";

export class UnifiedDataRenderer {
  private dataGenerator: DataGenerator;
  private positionCalculator: PositionCalculator;
  private nodeRenderer: NodeRenderer;
  private updateManager: UpdateManager;
  // private labelRenderer: LabelRenderer; // Disabled per T17
  private propertyResolver: PropertyValueResolver;
  private laneManager: LaneManager;
  private platformShadowManager: PlatformShadowManager;
  private wallManager: WallManager;
  private yParallelShadowManager: YParallelShadowManager;
  private currentConfig?: EnhancedGeneratorConfig;

  constructor() {
    this.dataGenerator = new DataGenerator();
    this.positionCalculator = new PositionCalculator();
    this.nodeRenderer = new NodeRenderer();
    this.updateManager = new UpdateManager();
    // this.labelRenderer = new LabelRenderer(); // Disabled per T17
    this.propertyResolver = new PropertyValueResolver();
    this.laneManager = new LaneManager();
    this.platformShadowManager = new PlatformShadowManager();
    this.wallManager = new WallManager();
    this.yParallelShadowManager = new YParallelShadowManager();
  }

  /**
   * Main entry point - renders data based on enhanced configuration
   */
  public renderEnhancedData(
    parentFolder: Folder,
    config: EnhancedGeneratorConfig,
    origin?: Vector3
  ): Cluster {
    // Delete any existing platform and shadow blocks
    const existingPlatform = parentFolder.FindFirstChild("PlatformBlock");
    if (existingPlatform) {
      existingPlatform.Destroy();
    }

    // Also check for legacy flat block
    const existingBlock = parentFolder.FindFirstChild("FlatBlockFoundation");
    if (existingBlock) {
      existingBlock.Destroy();
    }

    // Generate the cluster data
    const cluster = this.dataGenerator.generateClusterFromLayers(config);
    
    // Print how many nodes were actually created
    const nodeCount = cluster.groups[0].nodes.size();
    print(`[UnifiedDataRenderer] Created ${nodeCount} nodes from data`);

    // Calculate swim lane positions
    this.positionCalculator.calculateLayerSwimLanePositions(cluster, config);

    // Adjust positions to center bottom at origin
    const targetOrigin = origin || new Vector3(0, 0, 0);
    this.positionCalculator.centerBottomAtOrigin(cluster, targetOrigin, config);

    // Calculate Z-axis centering offset for type lanes
    const zAxisProperty = config?.axisMapping?.zAxis || getDefaultZAxis(cluster.discoveredProperties);
    const zAxisOffset = this.laneManager.calculateZAxisOffset(cluster, zAxisProperty);

    // Apply the Z-axis centering offset to all nodes
    if (zAxisOffset !== 0) {
      cluster.groups[0].nodes.forEach((node: Node) => {
        node.position.z += zAxisOffset;
      });
    }

    // Create temporary parent for lanes during construction
    const lanesParent = new Instance("Model");
    lanesParent.Name = "TemporaryLanesParent";
    lanesParent.Parent = parentFolder;

    // Use LaneManager to create all lanes
    const laneResult = this.laneManager.createAllLanes(
      cluster,
      targetOrigin,
      config,
      lanesParent
    );

    const { zParallelLanes, allLaneBounds } = laneResult;

    // Create platform and shadow blocks last, sized to encompass all lanes
    const { platform, shadow } = this.platformShadowManager.createPlatformAndShadow(
      targetOrigin,
      parentFolder,
      allLaneBounds
    );

    // Re-parent lanes to shadow block
    const xParallelModel = lanesParent.FindFirstChild("XParallel_Lanes_Group");
    const zParallelModel = lanesParent.FindFirstChild("ZParallel_Lanes_Group");
    if (xParallelModel) xParallelModel.Parent = shadow;
    if (zParallelModel) zParallelModel.Parent = shadow;
    lanesParent.Destroy();

    // Create vertical walls if Y-axis property is configured
    const shadowWidth =
      allLaneBounds.width + LAYOUT_CONSTANTS.SHADOW_PADDING.X_PADDING * 2;
    const shadowDepth =
      allLaneBounds.depth + LAYOUT_CONSTANTS.SHADOW_PADDING.Z_PADDING * 2;
    
    this.wallManager.createWalls(
      cluster,
      config,
      targetOrigin,
      shadowWidth,
      shadowDepth,
      platform
    );

    // Render the cluster first
    this.nodeRenderer.renderCluster(cluster, parentFolder, config);

    // Create Y-parallel shadows if Y-axis property is configured
    this.yParallelShadowManager.createYParallelShadows(
      cluster,
      parentFolder,
      config,
      allLaneBounds
    );

    // Log alignment check between nodes and swimlanes
    const nodesByType = new Map<string, Node[]>();

    
    zParallelLanes.forEach((_lane: Part, _laneName: string) => {
    });

    cluster.groups[0].nodes.forEach((node: Node) => {
      const xAxisProperty = config.axisMapping?.xAxis || getDefaultXAxis(cluster.discoveredProperties);
      const propertyValue = this.propertyResolver.getPropertyValue(
        node,
        xAxisProperty
      );
      
      if (!nodesByType.has(propertyValue)) {
        nodesByType.set(propertyValue, []);
      }
      nodesByType.get(propertyValue)!.push(node);
    });

    nodesByType.forEach((nodes: Node[], typeName: string) => {
      const swimlane = zParallelLanes.get(typeName);
      if (swimlane) {
        nodes.forEach((_node: Node) => {
        });
      } else {
      }
    });

    // Swimlane labels disabled per T17
    // Labels are now provided by endcaps on the swimlanes

    // Store current configuration for update comparison
    this.currentConfig = config;
    
    // Return the cluster with discovered properties
    return cluster;
  }

  /**
<<<<<<< HEAD
=======
   * Create Y-parallel shadow blocks
   */
  private createYParallelShadows(
    cluster: Cluster,
    parentFolder: Folder,
    config: EnhancedGeneratorConfig,
    allLaneBounds: { width: number; depth: number }
  ): void {
    if (!config.axisMapping?.yAxis || config.axisMapping.yAxis === "none") {
      return;
    }

    // Get the cluster folder
    const graphMakerFolder = parentFolder.FindFirstChild("GraphMaker") as Folder;
    if (!graphMakerFolder) {
      warn("[UnifiedDataRenderer] GraphMaker folder not found for Y-parallel shadows");
      return;
    }

    const clusterFolder = graphMakerFolder.FindFirstChild("UnifiedDataCluster") as Folder;
    if (!clusterFolder) {
      warn("[UnifiedDataRenderer] UnifiedDataCluster folder not found for Y-parallel shadows");
      return;
    }

    // Create a Model to wrap all Y shadows
    const yShadowsModel = new Instance("Model");
    yShadowsModel.Name = "YParallelShadows";
    yShadowsModel.Parent = clusterFolder;

    // Calculate shadow dimensions (same as group shadow)
    const shadowWidth = allLaneBounds.width + LAYOUT_CONSTANTS.SHADOW_PADDING.X_PADDING * 2;
    const shadowDepth = allLaneBounds.depth + LAYOUT_CONSTANTS.SHADOW_PADDING.Z_PADDING * 2;

    // Create Y-parallel shadows
    const yParallelShadows = this.yParallelShadowCreator.createYParallelShadows({
      nodes: cluster.groups[0].nodes,
      yAxisProperty: config.axisMapping.yAxis,
      parent: yShadowsModel, // Parent to the model instead of clusterFolder
      shadowWidth: shadowWidth,
      shadowDepth: shadowDepth
    });

    print(`[UnifiedDataRenderer] Created ${yParallelShadows.size()} Y-parallel shadow blocks in YParallelShadows model`);
  }

  /**
>>>>>>> c67beb48
   * Updates existing data incrementally based on configuration changes
   */
  public updateEnhancedData(
    parentFolder: Folder,
    config: EnhancedGeneratorConfig,
    origin?: Vector3
  ): Cluster | void {
    // Find GraphMaker folder
    const graphMakerFolder = parentFolder.FindFirstChild("GraphMaker");
    if (!graphMakerFolder || !this.currentConfig) {
      const cluster = this.renderEnhancedData(parentFolder, config, origin);
      return cluster;
    }

    // Find nodes and links folders
    const clusterFolder = graphMakerFolder.FindFirstChild("UnifiedDataCluster");
    if (!clusterFolder) {
      const cluster = this.renderEnhancedData(parentFolder, config, origin);
      return cluster;
    }

    const nodesFolder = clusterFolder.FindFirstChild("Nodes") as Folder;
    const linksFolder = clusterFolder.FindFirstChild("Links") as Folder;

    if (!nodesFolder || !linksFolder) {
      const cluster = this.renderEnhancedData(parentFolder, config, origin);
      return cluster;
    }

    // Delegate to update manager
    this.updateManager.performIncrementalUpdate(
      config,
      nodesFolder,
      linksFolder,
      origin || new Vector3(0, 0, 0)
    );

    // Update stored configuration
    this.currentConfig = config;
  }

  /**
   * Creates labels for X and Z axis swimlanes
   * DISABLED: Per T17 - swimlane labels removed, using endcaps instead
   */
  /*
  private createSwimLaneLabels(
    cluster: Cluster,
    parentFolder: Folder,
    config?: EnhancedGeneratorConfig,
    xAxisBlocks?: Map<string, Part>,
    zAxisBlocks?: Map<string, Part>,
    platformBounds?: { minX: number; maxX: number; minZ: number; maxZ: number }
  ): void {
    // Use axis mapping if available
    const xAxisProperty = config?.axisMapping?.xAxis || getDefaultXAxis(cluster.discoveredProperties);
    const zAxisProperty = config?.axisMapping?.zAxis || getDefaultZAxis(cluster.discoveredProperties);
    
    // Organize nodes by x-axis property for X-axis labels
    const nodesByXProperty = new Map<string, Node[]>();
    const xPropertyBounds = new Map<string, { minX: number; maxX: number; minZ: number; maxZ: number }>();
    
    // Organize nodes by z-axis property for Z-axis labels
    const nodesByZProperty = new Map<string, Node[]>();
    const zPropertyBounds = new Map<string, { minX: number; maxX: number; minZ: number; maxZ: number }>();
    
    // Group nodes by x and z properties
    cluster.groups[0].nodes.forEach(node => {
      // Group by x-axis property
      const xValue = this.propertyResolver.getPropertyValue(node, xAxisProperty);
      if (!nodesByXProperty.has(xValue)) {
        nodesByXProperty.set(xValue, []);
        xPropertyBounds.set(xValue, {
          minX: math.huge,
          maxX: -math.huge,
          minZ: math.huge,
          maxZ: -math.huge
        });
      }
      nodesByXProperty.get(xValue)!.push(node);
      const xBounds = xPropertyBounds.get(xValue)!;
      xBounds.minX = math.min(xBounds.minX, node.position.x);
      xBounds.maxX = math.max(xBounds.maxX, node.position.x);
      xBounds.minZ = math.min(xBounds.minZ, node.position.z);
      xBounds.maxZ = math.max(xBounds.maxZ, node.position.z);
      
      // Group by z-axis property
      const zValue = this.propertyResolver.getPropertyValue(node, zAxisProperty);
      if (!nodesByZProperty.has(zValue)) {
        nodesByZProperty.set(zValue, []);
        zPropertyBounds.set(zValue, {
          minX: math.huge,
          maxX: -math.huge,
          minZ: math.huge,
          maxZ: -math.huge
        });
      }
      nodesByZProperty.get(zValue)!.push(node);
      const zBounds = zPropertyBounds.get(zValue)!;
      zBounds.minX = math.min(zBounds.minX, node.position.x);
      zBounds.maxX = math.max(zBounds.maxX, node.position.x);
      zBounds.minZ = math.min(zBounds.minZ, node.position.z);
      zBounds.maxZ = math.max(zBounds.maxZ, node.position.z);
    });
    
    // Create labels with swimlane blocks if available
    this.labelRenderer.createXAxisLabels(nodesByXProperty, xPropertyBounds, parentFolder, 0, xAxisBlocks, platformBounds);
    this.labelRenderer.createZAxisLabels(zPropertyBounds, parentFolder, 0, zAxisBlocks, platformBounds);
  }
  */
}<|MERGE_RESOLUTION|>--- conflicted
+++ resolved
@@ -188,56 +188,6 @@
   }
 
   /**
-<<<<<<< HEAD
-=======
-   * Create Y-parallel shadow blocks
-   */
-  private createYParallelShadows(
-    cluster: Cluster,
-    parentFolder: Folder,
-    config: EnhancedGeneratorConfig,
-    allLaneBounds: { width: number; depth: number }
-  ): void {
-    if (!config.axisMapping?.yAxis || config.axisMapping.yAxis === "none") {
-      return;
-    }
-
-    // Get the cluster folder
-    const graphMakerFolder = parentFolder.FindFirstChild("GraphMaker") as Folder;
-    if (!graphMakerFolder) {
-      warn("[UnifiedDataRenderer] GraphMaker folder not found for Y-parallel shadows");
-      return;
-    }
-
-    const clusterFolder = graphMakerFolder.FindFirstChild("UnifiedDataCluster") as Folder;
-    if (!clusterFolder) {
-      warn("[UnifiedDataRenderer] UnifiedDataCluster folder not found for Y-parallel shadows");
-      return;
-    }
-
-    // Create a Model to wrap all Y shadows
-    const yShadowsModel = new Instance("Model");
-    yShadowsModel.Name = "YParallelShadows";
-    yShadowsModel.Parent = clusterFolder;
-
-    // Calculate shadow dimensions (same as group shadow)
-    const shadowWidth = allLaneBounds.width + LAYOUT_CONSTANTS.SHADOW_PADDING.X_PADDING * 2;
-    const shadowDepth = allLaneBounds.depth + LAYOUT_CONSTANTS.SHADOW_PADDING.Z_PADDING * 2;
-
-    // Create Y-parallel shadows
-    const yParallelShadows = this.yParallelShadowCreator.createYParallelShadows({
-      nodes: cluster.groups[0].nodes,
-      yAxisProperty: config.axisMapping.yAxis,
-      parent: yShadowsModel, // Parent to the model instead of clusterFolder
-      shadowWidth: shadowWidth,
-      shadowDepth: shadowDepth
-    });
-
-    print(`[UnifiedDataRenderer] Created ${yParallelShadows.size()} Y-parallel shadow blocks in YParallelShadows model`);
-  }
-
-  /**
->>>>>>> c67beb48
    * Updates existing data incrementally based on configuration changes
    */
   public updateEnhancedData(
