--- conflicted
+++ resolved
@@ -81,11 +81,7 @@
     this.positionCalculator.centerBottomAtOrigin(cluster, targetOrigin, config);
 
     // Calculate Z-axis centering offset for type lanes
-<<<<<<< HEAD
     const zAxisProperty = config?.axisMapping?.zAxis || getDefaultZAxis(cluster.discoveredProperties);
-=======
-    const zAxisProperty = config?.axisMapping?.zAxis || "petType";
->>>>>>> 6cf516d0
     const zAxisOffset = this.calculateZAxisOffset(cluster, zAxisProperty);
 
     // Apply the Z-axis centering offset to all nodes
@@ -266,11 +262,7 @@
   ): Map<string, Part> {
     const swimlaneBlocks = new Map<string, Part>();
     // Use axis mapping if available - X axis sorts on service for Harness data
-<<<<<<< HEAD
     const xAxisProperty = config.axisMapping?.xAxis || getDefaultXAxis(cluster.discoveredProperties);
-=======
-    const xAxisProperty = config.axisMapping?.xAxis || "type";
->>>>>>> 6cf516d0
 
     // Organize nodes by X grouping property to determine lane placement
     const nodesByType = new Map<string, Node[]>();
@@ -555,11 +547,7 @@
   ): Map<string, Part> {
     const swimlaneBlocks = new Map<string, Part>();
     // Use axis mapping if available - Z axis sorts on type for Harness data
-<<<<<<< HEAD
     const zAxisProperty = config?.axisMapping?.zAxis || getDefaultZAxis(cluster.discoveredProperties);
-=======
-    const zAxisProperty = config?.axisMapping?.zAxis || "petType";
->>>>>>> 6cf516d0
 
     // Organize nodes by z-axis property
     const nodesByProperty = new Map<string, Node[]>();
