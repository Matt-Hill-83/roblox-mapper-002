/**
 * Node Renderer for Unified Data Renderer
 *
 * Handles creation and rendering of hexagon nodes
 */

import {
  Cluster,
  Node,
} from "../../../../interfaces/simpleDataGenerator.interface";
import { INodeRenderer, SpacingConfig } from "../interfaces";

import { EnhancedGeneratorConfig } from "../../../../interfaces/enhancedGenerator.interface";
import { RENDERER_CONSTANTS } from "../../dataGeneratorRobloxRendererUtils/constants";
import { createRopeConnectors } from "../../dataGeneratorRobloxRendererUtils/ropeCreator";
import { getNodeBackgroundColor } from "../utils/colorMapper";
import { makeHexagon } from "../../../hexagonMaker";
import { PropertyValueResolver } from "../../propertyValueResolver";
import { getDefaultXAxis } from "../../../../constants/axisDefaults";

export class NodeRenderer implements INodeRenderer {
  /**
   * Renders the cluster with positioned nodes
   */
  public renderCluster(
    cluster: Cluster,
    parentFolder: Folder,
    config?: EnhancedGeneratorConfig
  ): void {
    // Look for existing GraphMaker folder and delete it
    const existingGraphMaker = parentFolder.FindFirstChild("GraphMaker");
    if (existingGraphMaker) {
      existingGraphMaker.Destroy();
    }

    // Create GraphMaker folder
    const graphMakerFolder = new Instance("Folder");
    graphMakerFolder.Name = "GraphMaker";
    graphMakerFolder.Parent = parentFolder;

    // Create folder structure inside GraphMaker
    const clusterFolder = new Instance("Folder");
    clusterFolder.Name = "UnifiedDataCluster";
    clusterFolder.Parent = graphMakerFolder;

    const nodesFolder = new Instance("Folder");
    nodesFolder.Name = "Nodes";
    nodesFolder.Parent = clusterFolder;

    const linksFolder = new Instance("Folder");
    linksFolder.Name = "Links";
    linksFolder.Parent = clusterFolder;

    // Create hexagons for all nodes if showNodes is true
    const showNodes = config?.visualization?.showNodes !== false; // Default to true
    const nodeToHexagon = showNodes
      ? this.createHexagons(cluster, nodesFolder, config)
      : new Map<string, Model>();

    // Create links/ropes for relationships only if nodes are shown and connectors are enabled
    if (showNodes && config?.visualization?.showConnectors !== false) {
      createRopeConnectors({
        cluster,
        nodeToHexagon,
        linksFolder,
        visualization: config?.visualization,
        linkDiameter: config?.spacing?.linkDiameter,
      });
    } else {
    }
  }

  /**
   * Creates hexagons for all nodes in the cluster
   */
  public createHexagons(
    cluster: Cluster,
    nodesFolder: Folder,
    config?: EnhancedGeneratorConfig
  ): Map<string, Model> {
    const nodeToHexagon = new Map<string, Model>();
    let hexIndex = 1;

    // Use spacing from config if provided, otherwise use defaults
    const spacing = this.getSpacingConfig(config);

    // Create property resolver to group nodes
    const propertyResolver = new PropertyValueResolver();

    // Get the X-axis property for swimlane grouping
    const xAxisProperty =
      config?.axisMapping?.xAxis ||
      getDefaultXAxis(cluster.discoveredProperties);

    // Group nodes by swimlane property
    const nodesBySwimlane = new Map<string, Node[]>();

    cluster.groups.forEach((group) => {
      group.nodes.forEach((node) => {
        const propertyValue = propertyResolver.getPropertyValue(
          node,
          xAxisProperty
        );

        if (!nodesBySwimlane.has(propertyValue)) {
          nodesBySwimlane.set(propertyValue, []);
        }
        nodesBySwimlane.get(propertyValue)!.push(node);
      });
    });

    // Create a Model for each swimlane group
    nodesBySwimlane.forEach((nodes, swimlaneName) => {
      const swimlaneModel = new Instance("Model");
      swimlaneModel.Name = `Swimlane_${swimlaneName}`;
      swimlaneModel.Parent = nodesFolder;

      // Create hexagons for nodes in this swimlane
      nodes.forEach((node) => {
        const hexagon = this.createSingleHexagon(
          node,
          hexIndex,
          spacing,
          config
        );
        hexagon.Parent = swimlaneModel;
        nodeToHexagon.set(node.uuid, hexagon);
        hexIndex++;
      });
    });

    return nodeToHexagon;
  }

  /**
   * Create a single hexagon for a node
   */
  private createSingleHexagon(
    node: Node,
    hexIndex: number,
    spacing: SpacingConfig,
    config?: EnhancedGeneratorConfig
  ): Model {
    const WIDTH = spacing.nodeRadius * 2; // Diameter from radius
    const HEIGHT = spacing.nodeHeight;

    const labels = this.createNodeLabels(node);

    // Get colors based on visual mapping
    const backgroundColor = getNodeBackgroundColor(node, config?.visualMapping);
<<<<<<< HEAD
    
=======
    // const borderColor = getNodeBorderColor(node, config?.visualMapping); // Not used in standardized version

>>>>>>> 07635be4
    const hexagon = makeHexagon({
      id: hexIndex,
      position: new Vector3(node.position.x, node.position.y, node.position.z),
      width: WIDTH,
      height: HEIGHT,
      barColor: backgroundColor,
      barMaterial: Enum.Material.SmoothPlastic, // Performance optimization
      castShadow: false, // Performance optimization
      labels: labels,
      stackIndex: 1,
      hexIndex: hexIndex,
      guid: node.uuid,
    });

    // Debug: Log node position for Y shadow comparison
    if (node.properties && "component" in node.properties) {
      const component = node.properties.component;
      if (component) {
      }
    }

    // Set hexagon name based on UUID pattern
    this.setHexagonName(hexagon, node.uuid);

    // Store node properties as attributes for the inspector
    hexagon.SetAttribute("nodeName", node.name);
    hexagon.SetAttribute("nodeType", node.type);

    // Dynamically store all properties as attributes
    if (node.properties) {
      for (const [key, value] of pairs(node.properties)) {
        if (value !== undefined) {
          // Convert value to appropriate type for SetAttribute
          if (
            typeIs(value, "string") ||
            typeIs(value, "number") ||
            typeIs(value, "boolean")
          ) {
            hexagon.SetAttribute(key as string, value);
          } else {
            // For complex types, convert to string
            hexagon.SetAttribute(key as string, tostring(value));
          }
        }
      }
    }

    return hexagon;
  }

  /**
   * Create labels for a node
   */
  private createNodeLabels(node: Node): string[] {
    // For person nodes, use full name if available
    const isPersonNode = ["man", "woman", "child", "grandparent"].includes(
      node.type
    );
    const fullName =
      isPersonNode && node.properties?.firstName && node.properties?.lastName
        ? `${node.properties.firstName} ${node.properties.lastName}`
        : node.name;

    const labels: string[] = [
      fullName,
      node.type,
      (node as Node & { typeNumber?: string }).typeNumber || "",
    ];

    // Add type-specific properties
    if (isPersonNode && node.properties?.age) {
      labels.push(`Age: ${node.properties.age}`);
    } else if (node.type === "Animals" && node.properties?.animalType) {
      labels.push(node.properties.animalType);
    }

    return labels;
  }

  /**
   * Set hexagon name based on UUID pattern
   */
  private setHexagonName(hexagon: Model, uuid: string): void {
    // Extract layer and node index from uuid if available
    const layerMatch = uuid.match("node_(\\d+)_(\\d+)");
    if (layerMatch) {
      const layerNum = layerMatch[1];
      const nodeIdx = layerMatch[2];
      hexagon.Name = `Hexagon_L${layerNum}_N${nodeIdx}`;
    } else {
      hexagon.Name = `Hexagon_${uuid}`;
    }
  }

  /**
   * Get spacing configuration
   */
  private getSpacingConfig(config?: EnhancedGeneratorConfig): SpacingConfig {
    return (
      config?.spacing || {
        nodeHeight: RENDERER_CONSTANTS.HEXAGON.HEIGHT,
        nodeRadius: RENDERER_CONSTANTS.HEXAGON.WIDTH / 2,
        layerSpacing: RENDERER_CONSTANTS.POSITIONING.LEVEL_SPACING,
        nodeSpacing: RENDERER_CONSTANTS.POSITIONING.COLUMN_SPACING,
        swimlaneSpacing: RENDERER_CONSTANTS.POSITIONING.COLUMN_SPACING,
      }
    );
  }
}<|MERGE_RESOLUTION|>--- conflicted
+++ resolved
@@ -148,12 +148,8 @@
 
     // Get colors based on visual mapping
     const backgroundColor = getNodeBackgroundColor(node, config?.visualMapping);
-<<<<<<< HEAD
-    
-=======
     // const borderColor = getNodeBorderColor(node, config?.visualMapping); // Not used in standardized version
 
->>>>>>> 07635be4
     const hexagon = makeHexagon({
       id: hexIndex,
       position: new Vector3(node.position.x, node.position.y, node.position.z),
