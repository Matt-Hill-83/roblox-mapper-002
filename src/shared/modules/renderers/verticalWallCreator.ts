/**
 * Vertical Wall Creator
 * Creates vertical walls around the platform for Y-axis property visualization
 */

<<<<<<< HEAD
interface VerticalWallConfig {
  platformBounds: { minX: number; maxX: number; minZ: number; maxZ: number };
=======
export interface VerticalWallConfig {
  platformBounds: {
    minX: number;
    maxX: number;
    minZ: number;
    maxZ: number;
  };
>>>>>>> 07635be4
  height: number;
  parent: Instance;
}

export function createVerticalWalls(config: VerticalWallConfig): Part[] {
  const { platformBounds, height, parent } = config;
  const walls: Part[] = [];

  const wallThickness = 0.5;
  const wallColor = new Color3(0.3, 0.3, 0.3);
  const wallTransparency = 0.7;

  // Calculate platform dimensions
  const platformWidth = platformBounds.maxX - platformBounds.minX;
  const platformDepth = platformBounds.maxZ - platformBounds.minZ;
  const centerX = (platformBounds.minX + platformBounds.maxX) / 2;
  const centerZ = (platformBounds.minZ + platformBounds.maxZ) / 2;

  // Back wall (positive Z) - keep only back and right walls
  const backWall = new Instance("Part");
  backWall.Name = "VerticalWall_Back";
  backWall.Size = new Vector3(
    platformWidth + wallThickness * 2,
    height,
    wallThickness
  );
  backWall.Position = new Vector3(
    centerX,
    height / 2,
    platformBounds.maxZ + wallThickness / 2
  );
  backWall.Material = Enum.Material.Glass;
  backWall.Color = wallColor;
  backWall.Transparency = wallTransparency;
  backWall.Anchored = true;
  backWall.CanCollide = false;
  backWall.Parent = parent;
  walls.push(backWall);

  // Right wall (positive X)
  const rightWall = new Instance("Part");
  rightWall.Name = "VerticalWall_Right";
  rightWall.Size = new Vector3(wallThickness, height, platformDepth);
  rightWall.Position = new Vector3(
    platformBounds.maxX + wallThickness / 2,
    height / 2,
    centerZ
  );
  rightWall.Material = Enum.Material.Glass;
  rightWall.Color = wallColor;
  rightWall.Transparency = wallTransparency;
  rightWall.Anchored = true;
  rightWall.CanCollide = false;
  rightWall.Parent = parent;
  walls.push(rightWall);

  return walls;
}

/**
 * Create swimlane shadows on vertical walls
 */
export function createWallSwimlanes(
  walls: Part[],
  propertyGroups: Map<string, { minY: number; maxY: number }>,
  colors: Map<string, Color3>
): void {
  walls.forEach((wall) => {
    propertyGroups.forEach((bounds, propertyValue) => {
      const shadowHeight = bounds.maxY - bounds.minY;
      const shadowY = (bounds.minY + bounds.maxY) / 2;

      // Create a shadow block on the wall
      const shadow = new Instance("Part");
      shadow.Name = `WallShadow_${wall.Name}_${propertyValue}`;

      // Adjust size and position based on wall orientation
      if (wall.Name.find("Front") || wall.Name.find("Back")) {
        // Front/Back walls - shadows span width
        shadow.Size = new Vector3(wall.Size.X, shadowHeight, 0.1);
        shadow.Position = new Vector3(
          wall.Position.X,
          shadowY,
          wall.Position.Z
        );
      } else {
        // Left/Right walls - shadows span depth
        shadow.Size = new Vector3(0.1, shadowHeight, wall.Size.Z);
        shadow.Position = new Vector3(
          wall.Position.X,
          shadowY,
          wall.Position.Z
        );
      }

      shadow.Material = Enum.Material.Concrete;
      shadow.Color = colors.get(propertyValue) || new Color3(0.5, 0.5, 0.5);
      shadow.Transparency = 0.8;
      shadow.Anchored = true;
      shadow.CanCollide = false;
      shadow.Parent = wall;

      // Add label using SurfaceGui
      const surfaceGui = new Instance("SurfaceGui");
      surfaceGui.Face = wall.Name.find("Front")
        ? Enum.NormalId.Front
        : wall.Name.find("Back")
        ? Enum.NormalId.Back
        : wall.Name.find("Left")
        ? Enum.NormalId.Left
        : Enum.NormalId.Right;
      surfaceGui.SizingMode = Enum.SurfaceGuiSizingMode.PixelsPerStud;
      surfaceGui.PixelsPerStud = 50;
      surfaceGui.Parent = shadow;

      const label = new Instance("TextLabel");
      label.Size = new UDim2(1, 0, 1, 0);
      label.BackgroundTransparency = 1;
      label.Text = propertyValue;
      label.TextColor3 = new Color3(1, 1, 1);
      label.TextScaled = true;
      label.Font = Enum.Font.SourceSansBold;
      label.TextStrokeTransparency = 0;
      label.TextStrokeColor3 = new Color3(0, 0, 0);
      label.Parent = surfaceGui;
    });
  });
}

/**
 * Create a single vertical wall at the far Z edge of a shadow block
 * Wall is parallel to X-axis with same width as shadow block
 */
<<<<<<< HEAD
=======
export function createFarZEdgeWall(shadowBlock: Part, height: number): Part {
  const wallThickness = 0.5;
  const wallColor = new Color3(0.3, 0.3, 0.3);
  const wallTransparency = 0.7;

  // Get shadow block dimensions
  const shadowWidth = shadowBlock.Size.X;
  const shadowDepth = shadowBlock.Size.Z;

  // Calculate wall position at far Z edge (positive Z)
  const wallX = shadowBlock.Position.X;
  const wallY = shadowBlock.Position.Y + shadowBlock.Size.Y / 2 + height / 2; // Position above shadow block
  const wallZ = shadowBlock.Position.Z + shadowDepth / 2 + wallThickness / 2;

  // Create the wall
  const wall = new Instance("Part");
  wall.Name = "FarZEdgeWall";
  wall.Size = new Vector3(shadowWidth, height, wallThickness);
  wall.Position = new Vector3(wallX, wallY, wallZ);
  wall.Material = Enum.Material.Glass;
  wall.Color = wallColor;
  wall.Transparency = wallTransparency;
  wall.Anchored = true;
  wall.CanCollide = false;
  wall.Parent = shadowBlock.Parent;

  return wall;
}
>>>>>>> 07635be4

/**
 * Create a single vertical wall at the far X edge of a shadow block
 * Wall is parallel to Z-axis with same depth as shadow block
<<<<<<< HEAD
 */
=======
 */
export function createFarXEdgeWall(shadowBlock: Part, height: number): Part {
  const wallThickness = 0.5;
  const wallColor = new Color3(0.3, 0.3, 0.3);
  const wallTransparency = 0.7;

  // Get shadow block dimensions
  const shadowWidth = shadowBlock.Size.X;
  const shadowDepth = shadowBlock.Size.Z;

  // Calculate wall position at far X edge (positive X)
  const wallX = shadowBlock.Position.X + shadowWidth / 2 + wallThickness / 2;
  const wallY = shadowBlock.Position.Y + shadowBlock.Size.Y / 2 + height / 2; // Position above shadow block
  const wallZ = shadowBlock.Position.Z;

  // Create the wall
  const wall = new Instance("Part");
  wall.Name = "FarXEdgeWall";
  wall.Size = new Vector3(wallThickness, height, shadowDepth);
  wall.Position = new Vector3(wallX, wallY, wallZ);
  wall.Material = Enum.Material.Glass;
  wall.Color = wallColor;
  wall.Transparency = wallTransparency;
  wall.Anchored = true;
  wall.CanCollide = false;
  wall.Parent = shadowBlock.Parent;

  return wall;
}
>>>>>>> 07635be4
<|MERGE_RESOLUTION|>--- conflicted
+++ resolved
@@ -3,10 +3,6 @@
  * Creates vertical walls around the platform for Y-axis property visualization
  */
 
-<<<<<<< HEAD
-interface VerticalWallConfig {
-  platformBounds: { minX: number; maxX: number; minZ: number; maxZ: number };
-=======
 export interface VerticalWallConfig {
   platformBounds: {
     minX: number;
@@ -14,7 +10,6 @@
     minZ: number;
     maxZ: number;
   };
->>>>>>> 07635be4
   height: number;
   parent: Instance;
 }
@@ -148,8 +143,6 @@
  * Create a single vertical wall at the far Z edge of a shadow block
  * Wall is parallel to X-axis with same width as shadow block
  */
-<<<<<<< HEAD
-=======
 export function createFarZEdgeWall(shadowBlock: Part, height: number): Part {
   const wallThickness = 0.5;
   const wallColor = new Color3(0.3, 0.3, 0.3);
@@ -178,14 +171,10 @@
 
   return wall;
 }
->>>>>>> 07635be4
 
 /**
  * Create a single vertical wall at the far X edge of a shadow block
  * Wall is parallel to Z-axis with same depth as shadow block
-<<<<<<< HEAD
- */
-=======
  */
 export function createFarXEdgeWall(shadowBlock: Part, height: number): Part {
   const wallThickness = 0.5;
@@ -214,5 +203,4 @@
   wall.Parent = shadowBlock.Parent;
 
   return wall;
-}
->>>>>>> 07635be4
+}