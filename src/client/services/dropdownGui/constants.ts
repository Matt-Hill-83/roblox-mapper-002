export const GUI_CONSTANTS = {
  // Frame dimensions
  FRAME: {
    WIDTH: 200,
    HEIGHT: 150,
<<<<<<< HEAD
    POSITION: new UDim2(1, -210, 0.5, -75), // Far right of screen
=======
    POSITION: new UDim2(1, -210, 0.5, -75), // Far right of screen (10px margin)
>>>>>>> 5526ee2c
    BACKGROUND_COLOR: new Color3(0.2, 0.2, 0.2),
    CORNER_RADIUS: new UDim(0, 8)
  },
  
  // Dropdown button
  DROPDOWN: {
    HEIGHT: 30,
    POSITION: new UDim2(0, 10, 0, 40),
    SIZE: new UDim2(1, -20, 0, 30),
    BACKGROUND_COLOR: new Color3(0.3, 0.3, 0.3),
    HOVER_COLOR: new Color3(0.35, 0.35, 0.35),
    TEXT_COLOR: new Color3(1, 1, 1),
    DEFAULT_TEXT: "Select Option"
  },
  
  // Option list
  OPTIONS: {
    POSITION: new UDim2(0, 10, 0, 75),
    SIZE: new UDim2(1, -20, 0, 90),
    BACKGROUND_COLOR: new Color3(0.25, 0.25, 0.25),
    OPTION_HEIGHT: 30,
    OPTIONS: ["a", "b", "c"]
  },
  
  // Title
  TITLE: {
    TEXT: "Dropdown Test",
    POSITION: new UDim2(0, 0, 0, 5),
    SIZE: new UDim2(1, 0, 0, 30),
    TEXT_COLOR: new Color3(1, 1, 1),
    FONT: Enum.Font.SourceSansBold,
    TEXT_SIZE: 18
  },
  
  // General
  NAMES: {
    SCREEN_GUI: "DropdownTestGUI",
    MAIN_FRAME: "MainFrame",
    DROPDOWN_BUTTON: "DropdownButton",
    OPTIONS_FRAME: "OptionsFrame",
    TITLE_LABEL: "TitleLabel"
  }
};<|MERGE_RESOLUTION|>--- conflicted
+++ resolved
@@ -3,11 +3,7 @@
   FRAME: {
     WIDTH: 200,
     HEIGHT: 150,
-<<<<<<< HEAD
-    POSITION: new UDim2(1, -210, 0.5, -75), // Far right of screen
-=======
     POSITION: new UDim2(1, -210, 0.5, -75), // Far right of screen (10px margin)
->>>>>>> 5526ee2c
     BACKGROUND_COLOR: new Color3(0.2, 0.2, 0.2),
     CORNER_RADIUS: new UDim(0, 8)
   },
